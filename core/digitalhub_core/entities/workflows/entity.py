--- conflicted
+++ resolved
@@ -12,16 +12,10 @@
 from digitalhub_core.entities._builders.metadata import build_metadata
 from digitalhub_core.entities._builders.spec import build_spec
 from digitalhub_core.entities._builders.status import build_status
-<<<<<<< HEAD
 from digitalhub_core.entities.tasks.crud import create_task, create_task_from_dict, delete_task, new_task
 from digitalhub_core.utils.api import api_ctx_create, api_ctx_list, api_ctx_update
 from digitalhub_core.utils.exceptions import BackendError, EntityError
 from digitalhub_core.utils.generic_utils import build_uuid, get_timestamp
-=======
-from digitalhub_core.entities.functions.crud import get_function
-from digitalhub_core.utils.api import api_ctx_create, api_ctx_update
-from digitalhub_core.utils.generic_utils import build_uuid, get_timestamp, parse_entity_key
->>>>>>> 8f523e08
 from digitalhub_core.utils.io_utils import write_yaml
 
 if typing.TYPE_CHECKING:
@@ -211,7 +205,6 @@
             Run instance.
         """
 
-<<<<<<< HEAD
         # Create task if does not exists
         task = self._tasks.get(action)
 
@@ -329,9 +322,6 @@
         ----------
         **kwargs
             Keyword arguments.
-=======
-        function = get_function(project=self.project, entity_id="fn-" + self.id)
->>>>>>> 8f523e08
 
         Returns
         -------
